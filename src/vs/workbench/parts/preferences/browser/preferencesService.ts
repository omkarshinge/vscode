/*---------------------------------------------------------------------------------------------
 *  Copyright (c) Microsoft Corporation. All rights reserved.
 *  Licensed under the MIT License. See License.txt in the project root for license information.
 *--------------------------------------------------------------------------------------------*/
import 'vs/css!./media/preferences';
import * as network from 'vs/base/common/network';
import { TPromise } from 'vs/base/common/winjs.base';
import * as nls from 'vs/nls';
import URI from 'vs/base/common/uri';
import { LinkedMap as Map } from 'vs/base/common/map';
import * as labels from 'vs/base/common/labels';
import { Disposable } from 'vs/base/common/lifecycle';
<<<<<<< HEAD
import { parseTree, findNodeAtLocation } from 'vs/base/common/json';
import { toResource, SideBySideEditorInput, EditorInput } from 'vs/workbench/common/editor';
=======
import { SideBySideEditorInput, EditorInput } from 'vs/workbench/common/editor';
import { StringEditorInput } from 'vs/workbench/common/editor/stringEditorInput';
>>>>>>> 8bca6d86
import { IWorkbenchEditorService } from 'vs/workbench/services/editor/common/editorService';
import { IWorkspaceContextService } from 'vs/platform/workspace/common/workspace';
import { IWorkspaceConfigurationService, WORKSPACE_CONFIG_DEFAULT_PATH } from 'vs/workbench/services/configuration/common/configuration';
import { Position, IEditor } from 'vs/platform/editor/common/editor';
import { IEditorGroupService } from 'vs/workbench/services/group/common/groupService';
import { IStorageService, StorageScope } from 'vs/platform/storage/common/storage';
import { IFileService, IFileOperationResult, FileOperationResult } from 'vs/platform/files/common/files';
import { IMessageService, Severity, IChoiceService } from 'vs/platform/message/common/message';
import { IExtensionService } from 'vs/platform/extensions/common/extensions';
import { IInstantiationService } from 'vs/platform/instantiation/common/instantiation';
import { IEnvironmentService } from 'vs/platform/environment/common/environment';
import { IConfigurationEditingService, ConfigurationTarget } from 'vs/workbench/services/configuration/common/configurationEditing';
import { IPreferencesService, IPreferencesEditorModel } from 'vs/workbench/parts/preferences/common/preferences';
import { SettingsEditorModel, DefaultSettingsEditorModel, DefaultKeybindingsEditorModel } from 'vs/workbench/parts/preferences/common/preferencesModels';
import { ITelemetryService } from 'vs/platform/telemetry/common/telemetry';
import { DefaultPreferencesEditorInput } from 'vs/workbench/parts/preferences/browser/preferencesEditor';
import { ITextModelResolverService } from 'vs/editor/common/services/resolverService';

const SETTINGS_INFO_IGNORE_KEY = 'settings.workspace.info.ignore';

interface IWorkbenchSettingsConfiguration {
	workbench: {
		settings: {
			openDefaultSettings: boolean;
		}
	};
}

export class PreferencesService extends Disposable implements IPreferencesService {

	_serviceBrand: any;

	// TODO:@sandy merge these models into editor inputs by extending resource editor model
	private defaultPreferencesEditorModels: Map<URI, IPreferencesEditorModel>;
	private defaultSettingsEditorInputForUser: DefaultPreferencesEditorInput;
	private defaultSettingsEditorInputForWorkspace: DefaultPreferencesEditorInput;

	constructor(
		@IWorkbenchEditorService private editorService: IWorkbenchEditorService,
		@IEditorGroupService private editorGroupService: IEditorGroupService,
		@IFileService private fileService: IFileService,
		@IWorkspaceConfigurationService private configurationService: IWorkspaceConfigurationService,
		@IMessageService private messageService: IMessageService,
		@IChoiceService private choiceService: IChoiceService,
		@IWorkspaceContextService private contextService: IWorkspaceContextService,
		@IInstantiationService private instantiationService: IInstantiationService,
		@IStorageService private storageService: IStorageService,
		@IEnvironmentService private environmentService: IEnvironmentService,
		@ITelemetryService private telemetryService: ITelemetryService,
		@ITextModelResolverService private textModelResolverService: ITextModelResolverService,
		@IConfigurationEditingService private configurationEditingService: IConfigurationEditingService,
		@IExtensionService private extensionService: IExtensionService
	) {
		super();
		this.defaultPreferencesEditorModels = new Map<URI, IPreferencesEditorModel>();
	}

	readonly defaultSettingsResource = URI.from({ scheme: network.Schemas.vscode, authority: 'defaultsettings', path: '/settings.json' });
	readonly defaultKeybindingsResource = URI.from({ scheme: network.Schemas.vscode, authority: 'defaultsettings', path: '/keybindings.json' });

	createDefaultPreferencesEditorModel(uri: URI): TPromise<IPreferencesEditorModel> {
		const editorModel = this.defaultPreferencesEditorModels.get(uri);
		if (editorModel) {
			return TPromise.as(editorModel);
		}

		if (this.defaultSettingsResource.fsPath === uri.fsPath) {
			return TPromise.join<any>([this.extensionService.onReady(), this.fetchMostCommonlyUsedSettings()])
				.then(result => {
					const mostCommonSettings = result[1];
					const model = this.instantiationService.createInstance(DefaultSettingsEditorModel, uri, mostCommonSettings);
					this.defaultPreferencesEditorModels.set(uri, model);
					return model;
				});
		}

		if (this.defaultKeybindingsResource.fsPath === uri.fsPath) {
			const model = this.instantiationService.createInstance(DefaultKeybindingsEditorModel, uri);
			this.defaultPreferencesEditorModels.set(uri, model);
			return TPromise.wrap(model);
		}

		return null;
	}

	public resolvePreferencesEditorModel(uri: URI): TPromise<IPreferencesEditorModel> {
		const model = this.defaultPreferencesEditorModels.get(uri);
		if (model) {
			return TPromise.wrap(model);
		}

		if (this.getEditableSettingsURI(ConfigurationTarget.USER).fsPath === uri.fsPath) {
			return this.resolveSettingsEditorModel(ConfigurationTarget.USER);
		}

		const workspaceSettingsUri = this.getEditableSettingsURI(ConfigurationTarget.WORKSPACE);
		if (workspaceSettingsUri && workspaceSettingsUri.fsPath === uri.fsPath) {
			return this.resolveSettingsEditorModel(ConfigurationTarget.WORKSPACE);
		}

		return TPromise.wrap(null);
	}

	openGlobalSettings(): TPromise<void> {
		if (this.configurationService.hasWorkspaceConfiguration() && !this.storageService.getBoolean(SETTINGS_INFO_IGNORE_KEY, StorageScope.WORKSPACE)) {
			this.promptToOpenWorkspaceSettings();
		}
		// Open settings
		return this.openSettings(ConfigurationTarget.USER);
	}

	openWorkspaceSettings(): TPromise<void> {
		if (!this.contextService.hasWorkspace()) {
			this.messageService.show(Severity.Info, nls.localize('openFolderFirst', "Open a folder first to create workspace settings"));
			return;
		}
		return this.openSettings(ConfigurationTarget.WORKSPACE);
	}

	openGlobalKeybindingSettings(): TPromise<void> {
		const emptyContents = '// ' + nls.localize('emptyKeybindingsHeader', "Place your key bindings in this file to overwrite the defaults") + '\n[\n]';
<<<<<<< HEAD
		return this.openTwoEditors(PreferencesService.DEFAULT_KEY_BINDINGS_URI, URI.file(this.environmentService.appKeybindingsPath), emptyContents).then(() => null);
=======
		return this.createDefaultPreferencesEditorModel(this.defaultKeybindingsResource)
			.then(editorModel => {
				const defaultKeybindingsInput = this.instantiationService.createInstance(StringEditorInput, nls.localize('keybindingsEditorName', "Default Keyboard Shortcuts"), '', editorModel.content, 'json', true);
				this.openTwoEditors(defaultKeybindingsInput, URI.file(this.environmentService.appKeybindingsPath), emptyContents);
			});
>>>>>>> 8bca6d86
	}

	private openEditableSettings(configurationTarget: ConfigurationTarget): TPromise<IEditor> {
		const emptySettingsContents = this.getEmptyEditableSettingsContent(configurationTarget);
		const settingsResource = this.getEditableSettingsURI(configurationTarget);
		return this.createIfNotExists(settingsResource, emptySettingsContents).then(() => this.editorService.openEditor({
			resource: settingsResource,
			options: { pinned: true }
		}));
	}

	private resolveSettingsEditorModel(configurationTarget: ConfigurationTarget): TPromise<SettingsEditorModel> {
		const settingsUri = this.getEditableSettingsURI(configurationTarget);
		if (settingsUri) {
			return this.textModelResolverService.createModelReference(settingsUri)
				.then(reference => this.instantiationService.createInstance(SettingsEditorModel, reference.object.textEditorModel, configurationTarget));
		}
		return TPromise.wrap(null);
	}

	private getEmptyEditableSettingsContent(configurationTarget: ConfigurationTarget): string {
		switch (configurationTarget) {
			case ConfigurationTarget.USER:
				const emptySettingsHeader = nls.localize('emptySettingsHeader', "Place your settings in this file to overwrite the default settings");
				return '// ' + emptySettingsHeader + '\n{\n}';
			case ConfigurationTarget.WORKSPACE:
				return [
					'// ' + nls.localize('emptySettingsHeader1', "Place your settings in this file to overwrite default and user settings."),
					'{',
					'}'
				].join('\n');
		}
	}

	private getEditableSettingsURI(configurationTarget: ConfigurationTarget): URI {
		switch (configurationTarget) {
			case ConfigurationTarget.USER:
				return URI.file(this.environmentService.appSettingsPath);
			case ConfigurationTarget.WORKSPACE:
				if (this.contextService.hasWorkspace()) {
					return this.contextService.toResource('.vscode/settings.json');
				}
		}
		return null;
	}

	private promptToOpenWorkspaceSettings() {
		this.choiceService.choose(Severity.Info, nls.localize('workspaceHasSettings', "The currently opened folder contains workspace settings that may override user settings"),
			[nls.localize('openWorkspaceSettings', "Open Workspace Settings"), nls.localize('neverShowAgain', "Don't show again"), nls.localize('close', "Close")]
		).then(choice => {
			switch (choice) {
				case 0:
					const editorCount = this.editorService.getVisibleEditors().length;
					return this.editorService.openEditor({ resource: this.contextService.toResource(WORKSPACE_CONFIG_DEFAULT_PATH), options: { pinned: true } }, editorCount === 2 ? Position.THREE : editorCount === 1 ? Position.TWO : void 0);
				case 1:
					this.storageService.store(SETTINGS_INFO_IGNORE_KEY, true, StorageScope.WORKSPACE);
				default:
					return TPromise.as(true);
			}
		});
	}

	private openSettings(configurationTarget: ConfigurationTarget): TPromise<void> {
		const openDefaultSettings = !!this.configurationService.getConfiguration<IWorkbenchSettingsConfiguration>().workbench.settings.openDefaultSettings;
		if (openDefaultSettings) {
			const emptySettingsContents = this.getEmptyEditableSettingsContent(configurationTarget);
			const settingsResource = this.getEditableSettingsURI(configurationTarget);
			return this.openSideBySideEditor(this.getDefaultSettingsEditorInput(configurationTarget), settingsResource, emptySettingsContents);
		}
		return this.openEditableSettings(configurationTarget).then(() => null);
	}

	private getDefaultSettingsEditorInput(configurationTarget: ConfigurationTarget): DefaultPreferencesEditorInput {
		switch (configurationTarget) {
			case ConfigurationTarget.USER:
				if (!this.defaultSettingsEditorInputForUser) {
					this.defaultSettingsEditorInputForUser = this._register(this.instantiationService.createInstance(DefaultPreferencesEditorInput, this.defaultSettingsResource));
				}
				return this.defaultSettingsEditorInputForUser;
			case ConfigurationTarget.WORKSPACE:
				if (!this.defaultSettingsEditorInputForWorkspace) {
					this.defaultSettingsEditorInputForWorkspace = this._register(this.instantiationService.createInstance(DefaultPreferencesEditorInput, this.defaultSettingsResource));
				}
				return this.defaultSettingsEditorInputForWorkspace;
		}
	}

	private openSideBySideEditor(leftHandDefaultInput: EditorInput, editableResource: URI, defaultEditableContents: string): TPromise<void> {
		// Create as needed and open in editor
		return this.createIfNotExists(editableResource, defaultEditableContents).then(() => {
			return this.editorService.createInput({ resource: editableResource }).then(typedRightHandEditableInput => {
				const sideBySideInput = new SideBySideEditorInput(typedRightHandEditableInput.getName(), typedRightHandEditableInput.getDescription(), leftHandDefaultInput, <EditorInput>typedRightHandEditableInput);
				this.editorService.openEditor(sideBySideInput, { pinned: true });
				return;
			});
		});
	}

	private openTwoEditors(leftHandDefault: URI, editableResource: URI, defaultEditableContents: string): TPromise<void> {
		// Create as needed and open in editor
		return this.createIfNotExists(editableResource, defaultEditableContents).then(() => {
			return this.editorService.openEditors([
				{ input: { resource: leftHandDefault, options: { pinned: true } }, position: Position.ONE },
				{ input: { resource: editableResource, options: { pinned: true } }, position: Position.TWO },
			]).then(() => {
				this.editorGroupService.focusGroup(Position.TWO);
			});
		});
	}

	private createIfNotExists(resource: URI, contents: string): TPromise<boolean> {
		return this.fileService.resolveContent(resource, { acceptTextOnly: true }).then(null, error => {
			if ((<IFileOperationResult>error).fileOperationResult === FileOperationResult.FILE_NOT_FOUND) {
				return this.fileService.updateContent(resource, contents).then(null, error => {
					return TPromise.wrapError(new Error(nls.localize('fail.createSettings', "Unable to create '{0}' ({1}).", labels.getPathLabel(resource, this.contextService), error)));
				});
			}

			return TPromise.wrapError(error);
		});
	}

<<<<<<< HEAD
	private getConfigurationTargetForCurrentActiveEditor(): ConfigurationTarget {
		const activeEditor = this.editorService.getActiveEditor();
		if (activeEditor) {
			const file = toResource(activeEditor.input, { supportSideBySide: true, filter: 'file' });
			if (file) {
				return this.getConfigurationTarget(file);
			}
		}
		return null;
	}

	private getConfigurationTarget(resource: URI): ConfigurationTarget {
		if (this.getEditableSettingsURI(ConfigurationTarget.USER).fsPath === resource.fsPath) {
			return ConfigurationTarget.USER;
		}
		const workspaceSettingsUri = this.getEditableSettingsURI(ConfigurationTarget.WORKSPACE);
		if (workspaceSettingsUri && workspaceSettingsUri.fsPath === resource.fsPath) {
			return ConfigurationTarget.WORKSPACE;
		}
		return null;
	}

	private getSelectionRange(setting: string, model: editorCommon.IModel): editorCommon.IRange {
		const tree = parseTree(model.getValue());
		const node = findNodeAtLocation(tree, [setting]);
		const position = model.getPositionAt(node.offset);
		return {
			startLineNumber: position.lineNumber,
			startColumn: position.column,
			endLineNumber: position.lineNumber,
			endColumn: position.column + node.length
		};
	}

=======
>>>>>>> 8bca6d86
	private fetchMostCommonlyUsedSettings(): TPromise<string[]> {
		return TPromise.wrap([
			'editor.fontSize',
			'files.autoSave',
			'editor.fontFamily',
			'editor.tabSize',
			'editor.renderWhitespace',
			'files.exclude',
			'editor.cursorStyle',
			'editor.insertSpaces',
			'editor.wrappingColumn',
			'files.associations'
		]);
	}

	public dispose(): void {
		this.defaultPreferencesEditorModels.clear();
		super.dispose();
	}
}<|MERGE_RESOLUTION|>--- conflicted
+++ resolved
@@ -10,13 +10,7 @@
 import { LinkedMap as Map } from 'vs/base/common/map';
 import * as labels from 'vs/base/common/labels';
 import { Disposable } from 'vs/base/common/lifecycle';
-<<<<<<< HEAD
-import { parseTree, findNodeAtLocation } from 'vs/base/common/json';
-import { toResource, SideBySideEditorInput, EditorInput } from 'vs/workbench/common/editor';
-=======
 import { SideBySideEditorInput, EditorInput } from 'vs/workbench/common/editor';
-import { StringEditorInput } from 'vs/workbench/common/editor/stringEditorInput';
->>>>>>> 8bca6d86
 import { IWorkbenchEditorService } from 'vs/workbench/services/editor/common/editorService';
 import { IWorkspaceContextService } from 'vs/platform/workspace/common/workspace';
 import { IWorkspaceConfigurationService, WORKSPACE_CONFIG_DEFAULT_PATH } from 'vs/workbench/services/configuration/common/configuration';
@@ -138,15 +132,7 @@
 
 	openGlobalKeybindingSettings(): TPromise<void> {
 		const emptyContents = '// ' + nls.localize('emptyKeybindingsHeader', "Place your key bindings in this file to overwrite the defaults") + '\n[\n]';
-<<<<<<< HEAD
-		return this.openTwoEditors(PreferencesService.DEFAULT_KEY_BINDINGS_URI, URI.file(this.environmentService.appKeybindingsPath), emptyContents).then(() => null);
-=======
-		return this.createDefaultPreferencesEditorModel(this.defaultKeybindingsResource)
-			.then(editorModel => {
-				const defaultKeybindingsInput = this.instantiationService.createInstance(StringEditorInput, nls.localize('keybindingsEditorName', "Default Keyboard Shortcuts"), '', editorModel.content, 'json', true);
-				this.openTwoEditors(defaultKeybindingsInput, URI.file(this.environmentService.appKeybindingsPath), emptyContents);
-			});
->>>>>>> 8bca6d86
+		return this.openTwoEditors(this.defaultKeybindingsResource, URI.file(this.environmentService.appKeybindingsPath), emptyContents).then(() => null);
 	}
 
 	private openEditableSettings(configurationTarget: ConfigurationTarget): TPromise<IEditor> {
@@ -269,43 +255,6 @@
 		});
 	}
 
-<<<<<<< HEAD
-	private getConfigurationTargetForCurrentActiveEditor(): ConfigurationTarget {
-		const activeEditor = this.editorService.getActiveEditor();
-		if (activeEditor) {
-			const file = toResource(activeEditor.input, { supportSideBySide: true, filter: 'file' });
-			if (file) {
-				return this.getConfigurationTarget(file);
-			}
-		}
-		return null;
-	}
-
-	private getConfigurationTarget(resource: URI): ConfigurationTarget {
-		if (this.getEditableSettingsURI(ConfigurationTarget.USER).fsPath === resource.fsPath) {
-			return ConfigurationTarget.USER;
-		}
-		const workspaceSettingsUri = this.getEditableSettingsURI(ConfigurationTarget.WORKSPACE);
-		if (workspaceSettingsUri && workspaceSettingsUri.fsPath === resource.fsPath) {
-			return ConfigurationTarget.WORKSPACE;
-		}
-		return null;
-	}
-
-	private getSelectionRange(setting: string, model: editorCommon.IModel): editorCommon.IRange {
-		const tree = parseTree(model.getValue());
-		const node = findNodeAtLocation(tree, [setting]);
-		const position = model.getPositionAt(node.offset);
-		return {
-			startLineNumber: position.lineNumber,
-			startColumn: position.column,
-			endLineNumber: position.lineNumber,
-			endColumn: position.column + node.length
-		};
-	}
-
-=======
->>>>>>> 8bca6d86
 	private fetchMostCommonlyUsedSettings(): TPromise<string[]> {
 		return TPromise.wrap([
 			'editor.fontSize',
